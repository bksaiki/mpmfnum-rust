--- conflicted
+++ resolved
@@ -316,41 +316,6 @@
         }
     }
 
-<<<<<<< HEAD
-    /// Rounds a finite (non-zero) number.
-    fn round_finite<T: Number>(&self, num: &T) -> IEEE754 {
-        // step 1: rounding as a fixed-precision rational number
-        // first, so we need to compute the context parameters.
-        // IEEE 754 numbers support subnormalization so we need
-        // to set both `max_p` and `min_n` when rounding using the
-        // rational number rounding context.
-        let max_p = self.nbits - self.es;
-        let unbounded_n = num.exp().unwrap() - 1;
-        let n = max(unbounded_n, self.expmin() - 1);
-        let rctx = rational::Context::new()
-            .with_rounding_mode(self.rm)
-            .with_max_precision(max_p)
-            .with_min_n(n);
-
-        // step 2: round and collect the lost bits
-        let (rounded, lost) = rctx.round_residual(num);
-        let inexact = !lost.as_ref().unwrap().is_zero();
-
-        // step 3: check for underflow after rounding
-        // split again but with 2 more digits in the significant part:
-        // the halfway and quarter bit are the least significant parts of `c_trunc`
-        // and the lower rounding bits are contained in `lost`.
-        let (exp_trunc, c_trunc, lost, _, _) = rational::Context::split(num, n - 2);
-        let e_trunc = exp_trunc + c_trunc.significant_bits() as isize - 1;
-
-        let sign = rounded.sign();
-        let tiny_pre = e_trunc < self.emin();
-        let tiny_post = self.round_tiny(sign, e_trunc, &c_trunc, &lost);
-
-        // step 4: check if we rounded to zero
-        if rounded.is_zero() {
-            // println!("{:?} {:?} {}", rounded, lost, inexact);
-=======
     /// Rounding utility function: finishes the rounding procedure by
     /// checking for overflow. If overflow occurs, the rounding context
     /// decides the final numerical result. Exception flags are also
@@ -365,7 +330,6 @@
     ) -> IEEE754 {
         // rounded result is zero
         if unbounded.is_zero() {
->>>>>>> a84a9663
             return IEEE754 {
                 num: IEEE754Val::Zero(unbounded.sign()),
                 flags: Exceptions {
