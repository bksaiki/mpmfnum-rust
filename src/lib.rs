--- conflicted
+++ resolved
@@ -20,25 +20,16 @@
 posits, logarithmic numbers, and more.
 */
 
-<<<<<<< HEAD
 pub mod fixed_point;
-=======
 pub mod float;
->>>>>>> bf71a91a
 pub mod ieee754;
 pub mod math;
 pub mod number;
 pub mod ops;
 pub mod rational;
 pub mod round;
-
 mod util;
 
-<<<<<<< HEAD
-pub use crate::fixed_point::Fixed;
-pub use crate::ieee754::IEEE754;
-=======
->>>>>>> bf71a91a
 pub use crate::number::Number;
 pub use crate::round::RoundingContext;
 pub use crate::round::RoundingMode;